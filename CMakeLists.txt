cmake_minimum_required(VERSION 2.8.12)
project(libada)
set(library_VERSION 0.2.0)

option(LIBADA_TREAT_WARNINGS_AS_ERRORS "Treat warnings as errors" OFF)

set(CMAKE_CXX_FLAGS "${CMAKE_CXX_FLAGS} -std=c++11")
list(APPEND CMAKE_MODULE_PATH "${CMAKE_CURRENT_SOURCE_DIR}/cmake")

#================================================================================
# CodeCov setup
#
option(CODECOV "Enable CodeCov support" OFF)
if(CODECOV)
  include(CodeCoverage)
  setup_target_for_coverage(${PROJECT_NAME}_coverage ctest coverage)
  set(CMAKE_CXX_FLAGS
    "${CMAKE_CXX_FLAGS} -g -O0 -fprofile-arcs -ftest-coverage"
  )
endif()

#================================================================================
# Dependencies
#

include(ExternalProject)

<<<<<<< HEAD
find_package(DART 6.6.0 REQUIRED
=======
find_package(DART 6.6.2 REQUIRED
>>>>>>> f08c106f
  OPTIONAL_COMPONENTS utils
)

find_package(aikido 0.3.0 REQUIRED
  COMPONENTS
    common
    constraint
    control
    control_ros
    distance
    planner
    planner_ompl
    planner_parabolic
    planner_vectorfield
    robot
    statespace
    io
)

find_package(ada_description REQUIRED)

find_package(Boost REQUIRED)

find_package(controller_manager_msgs REQUIRED)

find_package(roslib REQUIRED)

find_package(srdfdom REQUIRED)

find_package(urdf REQUIRED)


#================================================================================
# Compiler settings
#
add_compile_options(-Wall -Wextra -Wpedantic)
if(LIBADA_TREAT_WARNINGS_AS_ERRORS)
  add_compile_options(-Werror)
endif()

#================================================================================
# Library
#

set(sources
  src/AdaFingerKinematicSimulationPositionCommandExecutor.cpp
  src/AdaHandKinematicSimulationPositionCommandExecutor.cpp
  src/AdaHand.cpp
  src/Ada.cpp
)

add_library(libada SHARED ${sources})

target_include_directories(libada PUBLIC
  $<BUILD_INTERFACE:${CMAKE_CURRENT_SOURCE_DIR}/include>
  $<INSTALL_INTERFACE:include>
)

target_include_directories(libada SYSTEM
  PUBLIC
    ${DART_INCLUDE_DIRS}
    ${aikido_INCLUDE_DIRS}
    ${Boost_INCLUDE_DIRS}
    ${controller_manager_msgs_INCLUDE_DIRS}
  PRIVATE
    ${roslib_INCLUDE_DIRS}
    ${srdfdom_INCLUDE_DIRS}
    ${urdf_INCLUDE_DIRS}
)

set_property(TARGET libada PROPERTY VERSION ${library_VERSION})

# Don't name shared library "liblibada"
set_property(TARGET libada PROPERTY PREFIX "")

target_link_libraries(libada
  PUBLIC
    ${DART_LIBRARIES}
    ${aikido_LIBRARIES}
  PRIVATE
    ${roslib_LIBRARIES}
    ${srdfdom_LIBRARIES}
    ${urdf_LIBRARIES}
)

#================================================================================
# Testing
#

set_property(GLOBAL PROPERTY LIBADA_TESTS)
function(libada_add_test target_name)
  add_executable("${target_name}" ${ARGN})
  add_test("${target_name}" "${target_name}")

  target_link_libraries("${target_name}" gtest gtest_main)

  set_property(GLOBAL APPEND PROPERTY LIBADA_TESTS "${target_name}")
endfunction()

option(LIBADA_BUILD_TESTS "Build libada unit tests" ON)
if(LIBADA_BUILD_TESTS)
  enable_testing()
  include(cmake/External_GTest.cmake)
  include_directories(${GTEST_INCLUDE_DIRS})
  add_subdirectory(tests)
endif()

# Targets to mimic a Catkin package.
get_property(all_tests GLOBAL PROPERTY LIBADA_TESTS)
add_custom_target(tests DEPENDS ${all_tests})
add_custom_target(run_tests COMMAND "${CMAKE_CTEST_COMMAND}")

#================================================================================
# Installation
#

install(TARGETS libada EXPORT libadaConfig
  ARCHIVE DESTINATION lib
  LIBRARY DESTINATION lib
  RUNTIME DESTINATION bin)
install(DIRECTORY include/ DESTINATION include)

# This makes the project importable from the install directory
install(EXPORT libadaConfig DESTINATION share/libada/cmake)

# This makes the project importable from the build directory
export(TARGETS libada FILE libadaConfig.cmake)

# Install the package.xml file (to satisfy REP-136).
install(FILES "package.xml"
  DESTINATION "share/libada")

#install(DIRECTORY resources DESTINATION share)


#================================================================================
# Formatting
#

find_program(CLANG_FORMAT_EXECUTABLE NAMES clang-format-3.8)

if(CLANG_FORMAT_EXECUTABLE)
  message(STATUS "Found clang-format.")

  file(GLOB_RECURSE ALL_SOURCE_FILES
    LIST_DIRECTORIES false
    include/*.h include/*.hpp src/*.c src/*.cpp tests/*.cpp tests/*.hpp)
  list(LENGTH ALL_SOURCE_FILES NUM_SOURCE_FILES)

  add_custom_target(format
    COMMAND ${CMAKE_COMMAND} -E echo "Formatting ${NUM_SOURCE_FILES} files..."
    COMMAND ${CLANG_FORMAT_EXECUTABLE} -style=file -i ${ALL_SOURCE_FILES}
    COMMAND ${CMAKE_COMMAND} -E echo "Done."
    DEPENDS ${CLANG_FORMAT_EXECUTABLE}
    WORKING_DIRECTORY ${CMAKE_CURRENT_SOURCE_DIR})

  add_custom_target(check-format
    COMMAND ${CMAKE_COMMAND} -E echo "Checking code style of"
            "${NUM_SOURCE_FILES} files... "
    COMMAND ${CMAKE_SOURCE_DIR}/tools/check_format.sh
            ${CLANG_FORMAT_EXECUTABLE} ${ALL_SOURCE_FILES}
    COMMAND ${CMAKE_COMMAND} -E echo "Done."
    DEPENDS ${CLANG_FORMAT_EXECUTABLE}
    WORKING_DIRECTORY ${CMAKE_CURRENT_SOURCE_DIR})
else()
  message(STATUS "Looking for clang-format - NOT found, please install "
      "clang-format to enable automatic code formatting.")
endif()

# This custom target doesn't affect building libada but is only for
# displaying the header files in IDEs.
FILE(GLOB_RECURSE libada_headers "include/*.hpp")
add_custom_target(headers SOURCES ${libada_headers})<|MERGE_RESOLUTION|>--- conflicted
+++ resolved
@@ -25,11 +25,7 @@
 
 include(ExternalProject)
 
-<<<<<<< HEAD
-find_package(DART 6.6.0 REQUIRED
-=======
 find_package(DART 6.6.2 REQUIRED
->>>>>>> f08c106f
   OPTIONAL_COMPONENTS utils
 )
 
