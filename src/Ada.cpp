--- conflicted
+++ resolved
@@ -71,15 +71,10 @@
 using dart::dynamics::MetaSkeletonPtr;
 using dart::dynamics::SkeletonPtr;
 
-<<<<<<< HEAD
-dart::common::Uri adaUrdfUri{"package://ada_description/robots/ada_with_camera.urdf"};
-dart::common::Uri adaSrdfUri{"package://ada_description/robots/ada_with_camera.srdf"};
-=======
-const dart::common::Uri adaUrdfUri{
+dart::common::Uri adaUrdfUri{
     "package://ada_description/robots/ada_with_camera.urdf"};
-const dart::common::Uri adaSrdfUri{
+dart::common::Uri adaSrdfUri{
     "package://ada_description/robots/ada_with_camera.srdf"};
->>>>>>> a876413b
 const dart::common::Uri namedConfigurationsUri{
     "package://libada/resources/configurations.yaml"};
 const std::vector<std::string> gravityCompensationControllers
@@ -106,25 +101,15 @@
 
 //==============================================================================
 Ada::Ada(
-<<<<<<< HEAD
-  aikido::planner::WorldPtr env,
-  bool simulation,
-  bool feeding,
-  const ::ros::NodeHandle* node,
-  aikido::common::RNG::result_type rngSeed,
-  dart::common::Uri& adaUrdfUri,
-  dart::common::Uri& adaSrdfUri,
-  const dart::common::ResourceRetrieverPtr& retriever)
-  : mSimulation(simulation) 
-=======
     aikido::planner::WorldPtr env,
     bool simulation,
+    bool feeding,
     const ::ros::NodeHandle* node,
     aikido::common::RNG::result_type rngSeed,
-    const dart::common::Uri& adaUrdfUri,
+    dart::common::Uri& adaUrdfUri,
+    dart::common::Uri& adaSrdfUri,
     const dart::common::ResourceRetrieverPtr& retriever)
   : mSimulation(simulation)
->>>>>>> a876413b
   , mCollisionResolution(collisionResolution)
   , mRng(rngSeed)
   , mSmootherFeasibilityCheckResolution(1e-3)
@@ -135,8 +120,10 @@
 
   if (feeding)
   {
-      adaUrdfUri.fromStringOrPath("package://ada_description/robots/ada_with_camera_forque.urdf");
-      adaSrdfUri.fromStringOrPath("package://ada_description/robots/ada_with_camera_forque.srdf");
+    adaUrdfUri.fromStringOrPath(
+        "package://ada_description/robots/ada_with_camera_forque.urdf");
+    adaSrdfUri.fromStringOrPath(
+        "package://ada_description/robots/ada_with_camera_forque.srdf");
   }
 
   using aikido::common::ExecutorThread;
@@ -222,31 +209,9 @@
   // TODO: change Smoother/Timer to not take a testable in constructor.
   auto testable = std::make_shared<aikido::constraint::Satisfied>(mSpace);
 
-  // create default parameters (otherwise, they are undefined by default in
-  // aikido)
-  // these parameters are taken mainly from the default constructors of the
-  // structs
-  // (aikido/robot/util.hpp) and one of the herb demos
-<<<<<<< HEAD
-  CRRTPlannerParameters crrtParams(&mRng, 5, std::numeric_limits<double>::infinity(), 0.1, 0.05, 0.1, 20, 1e-4);
-  VectorFieldPlannerParameters vfParams(0.2, 0.001, 0.001, 0.001, 1e-3, 1e-3, 1.0, 0.2, 0.1);
-
-  //Setting arm base and end names
-  armBaseName << "j2n6s200_link_base";
-  armEndName << "j2n6s200_link_6";
-  if (feeding)
-  {
-      endEffectorName << "j2n6s200_forque_end_effector";
-  }
-  else
-  {
-      endEffectorName << "j2n6s200_end_effector";
-  }
-  
-  // Setup the arm
-  mArm = configureArm("j2n6s200", retriever, mTrajectoryExecutor,
-        collisionDetector, selfCollisionFilter);
-=======
+  // Create default parameters (otherwise, they are undefined by default in
+  // aikido). These parameters are taken mainly from the default constructors of
+  // the structs (aikido/robot/util.hpp) and one of the herb demos.
   CRRTPlannerParameters crrtParams(
       &mRng,
       5,
@@ -259,6 +224,18 @@
   VectorFieldPlannerParameters vfParams(
       0.2, 0.001, 0.001, 0.001, 1e-3, 1e-3, 1.0, 0.2, 0.1);
 
+  // Setting arm base and end names
+  armBaseName << "j2n6s200_link_base";
+  armEndName << "j2n6s200_link_6";
+  if (feeding)
+  {
+    endEffectorName << "j2n6s200_forque_end_effector";
+  }
+  else
+  {
+    endEffectorName << "j2n6s200_end_effector";
+  }
+
   // Setup the arm
   mArm = configureArm(
       "j2n6s200",
@@ -266,7 +243,6 @@
       mTrajectoryExecutor,
       collisionDetector,
       selfCollisionFilter);
->>>>>>> a876413b
   mArm->setCRRTPlannerParameters(crrtParams);
   mArm->setVectorFieldPlannerParameters(vfParams);
 
@@ -288,11 +264,7 @@
   // mRobot->setNamedConfigurations(namedConfigurations);
 
   mThread = make_unique<ExecutorThread>(
-<<<<<<< HEAD
-    std::bind(&Ada::update, this), threadExecutionCycle);
-=======
       std::bind(&Ada::update, this), threadExecutionCycle);
->>>>>>> a876413b
 }
 
 //==============================================================================
@@ -582,20 +554,6 @@
 {
   using dart::dynamics::Chain;
 
-<<<<<<< HEAD
-=======
-  std::stringstream armBaseName;
-  armBaseName << "j2n6s200_link_base";
-
-  std::stringstream armEndName;
-  armEndName << "j2n6s200_link_6";
-
-  std::stringstream endEffectorName;
-  endEffectorName << "j2n6s200_forque";
-  // Use this end effector when using the forque
-  // endEffectorName << "j2n6s200_forque_end_effector";
-
->>>>>>> a876413b
   auto armBase = getBodyNodeOrThrow(mRobotSkeleton, armBaseName.str());
   auto armEnd = getBodyNodeOrThrow(mRobotSkeleton, armEndName.str());
 
