--- conflicted
+++ resolved
@@ -65,11 +65,7 @@
   /// \param[in] adaSrdfUri Path to Ada srdf file.
   /// \param[in] endEffectorName Name of the end effector as defined in the urdf
   /// file
-<<<<<<< HEAD
-  /// \param[in] retriever Resource retriever for retrieving Hebi
-=======
   /// \param[in] retriever Resource retriever for retrieving Ada
->>>>>>> 5faec84c
   Ada(aikido::planner::WorldPtr env,
       bool simulation,
       const dart::common::Uri& adaUrdfUri = defaultAdaUrdfUri,
@@ -351,12 +347,6 @@
 
   std::shared_ptr<aikido::control::TrajectoryExecutor> mTrajectoryExecutor;
 
-<<<<<<< HEAD
-  // arm Base, End names
-  std::string mArmBaseName;
-  std::string mArmEndName;
-  std::string mEndEffectorName;
-=======
   // Name of the first link of the arm in the URDF
   std::string mArmBaseName;
 
@@ -367,7 +357,6 @@
   // might differ for different Ada configurations
   std::string mEndEffectorName;
   std::string mHandBaseName;
->>>>>>> 5faec84c
 
   // The robot arm
   aikido::robot::ConcreteManipulatorPtr mArm;
